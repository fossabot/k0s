/*
Copyright 2022 k0s authors

Licensed under the Apache License, Version 2.0 (the "License");
you may not use this file except in compliance with the License.
You may obtain a copy of the License at

    http://www.apache.org/licenses/LICENSE-2.0

Unless required by applicable law or agreed to in writing, software
distributed under the License is distributed on an "AS IS" BASIS,
WITHOUT WARRANTIES OR CONDITIONS OF ANY KIND, either express or implied.
See the License for the specific language governing permissions and
limitations under the License.
*/
package controller

import (
	"context"
	"fmt"
	"io/fs"
	"os"
	"os/signal"
	"path/filepath"
	"syscall"
	"time"

	apcli "github.com/k0sproject/k0s/pkg/autopilot/client"
	apcont "github.com/k0sproject/k0s/pkg/autopilot/controller"

	"github.com/avast/retry-go"
	"github.com/k0sproject/k0s/pkg/telemetry"
	"github.com/sirupsen/logrus"
	"github.com/spf13/cobra"

	workercmd "github.com/k0sproject/k0s/cmd/worker"
	"github.com/k0sproject/k0s/internal/pkg/dir"
	"github.com/k0sproject/k0s/internal/pkg/file"
	"github.com/k0sproject/k0s/internal/pkg/stringmap"
	"github.com/k0sproject/k0s/internal/pkg/stringslice"
	"github.com/k0sproject/k0s/internal/pkg/sysinfo"
	"github.com/k0sproject/k0s/pkg/apis/k0s.k0sproject.io/v1beta1"
	"github.com/k0sproject/k0s/pkg/applier"
	aproot "github.com/k0sproject/k0s/pkg/autopilot/controller/root"
	"github.com/k0sproject/k0s/pkg/build"
	"github.com/k0sproject/k0s/pkg/certificate"
	"github.com/k0sproject/k0s/pkg/component"
	"github.com/k0sproject/k0s/pkg/component/controller"
	"github.com/k0sproject/k0s/pkg/component/controller/clusterconfig"
	"github.com/k0sproject/k0s/pkg/component/status"
	"github.com/k0sproject/k0s/pkg/config"
	"github.com/k0sproject/k0s/pkg/constant"
	"github.com/k0sproject/k0s/pkg/install"
	"github.com/k0sproject/k0s/pkg/kubernetes"
	"github.com/k0sproject/k0s/pkg/performance"
	"github.com/k0sproject/k0s/pkg/token"
)

type CmdOpts config.CLIOptions

var ignorePreFlightChecks bool

func NewControllerCmd() *cobra.Command {
	cmd := &cobra.Command{
		Use:     "controller [join-token]",
		Short:   "Run controller",
		Aliases: []string{"server"},
		Example: `	Command to associate master nodes:
	CLI argument:
	$ k0s controller [join-token]

	or CLI flag:
	$ k0s controller --token-file [path_to_file]
	Note: Token can be passed either as a CLI argument or as a flag`,
		RunE: func(cmd *cobra.Command, args []string) error {
			c := CmdOpts(config.GetCmdOpts())

			logrus.SetOutput(os.Stdout)
			if !c.Debug {
				logrus.SetLevel(logrus.InfoLevel)
			}

			if len(args) > 0 {
				c.TokenArg = args[0]
			}
			if len(c.TokenArg) > 0 && len(c.TokenFile) > 0 {
				return fmt.Errorf("you can only pass one token argument either as a CLI argument 'k0s controller [join-token]' or as a flag 'k0s controller --token-file [path]'")
			}
			if len(c.DisableComponents) > 0 {
				for _, cmp := range c.DisableComponents {
					if !stringslice.Contains(config.AvailableComponents(), cmp) {
						return fmt.Errorf("unknown component %s", cmp)
					}
				}
			}
			if len(c.TokenFile) > 0 {
				bytes, err := os.ReadFile(c.TokenFile)
				if err != nil {
					return err
				}
				c.TokenArg = string(bytes)
			}
			c.Logging = stringmap.Merge(c.CmdLogLevels, c.DefaultLogLevels)
			cmd.SilenceUsage = true

			if err := (&sysinfo.K0sSysinfoSpec{
				ControllerRoleEnabled: true,
				WorkerRoleEnabled:     c.SingleNode || c.EnableWorker,
				DataDir:               c.K0sVars.DataDir,
			}).RunPreFlightChecks(ignorePreFlightChecks); !ignorePreFlightChecks && err != nil {
				return err
			}

			ctx, cancel := signal.NotifyContext(cmd.Context(), os.Interrupt, syscall.SIGINT, syscall.SIGTERM)
			defer cancel()
			return c.startController(ctx)
		},
	}

	// append flags
	cmd.Flags().BoolVar(&ignorePreFlightChecks, "ignore-pre-flight-checks", false, "continue even if pre-flight checks fail")
	cmd.Flags().AddFlagSet(config.GetPersistentFlagSet())
	cmd.PersistentFlags().AddFlagSet(config.GetControllerFlags())
	cmd.PersistentFlags().AddFlagSet(config.GetWorkerFlags())
	return cmd
}

func (c *CmdOpts) startController(ctx context.Context) error {
	c.NodeComponents = component.NewManager()
	c.ClusterComponents = component.NewManager()

	perfTimer := performance.NewTimer("controller-start").Buffer().Start()

	// create directories early with the proper permissions
	if err := dir.Init(c.K0sVars.DataDir, constant.DataDirMode); err != nil {
		return err
	}
	if err := dir.Init(c.K0sVars.CertRootDir, constant.CertRootDirMode); err != nil {
		return err
	}
	// let's make sure run-dir exists
	if err := dir.Init(c.K0sVars.RunDir, constant.RunDirMode); err != nil {
		return fmt.Errorf("failed to initialize dir: %v", err)
	}

	// initialize runtime config
	loadingRules := config.ClientConfigLoadingRules{Nodeconfig: true}
	if err := loadingRules.InitRuntimeConfig(c.K0sVars); err != nil {
		return fmt.Errorf("failed to initialize k0s runtime config: %s", err.Error())
	}

	// from now on, we only refer to the runtime config
	c.CfgFile = loadingRules.RuntimeConfigPath

	certificateManager := certificate.Manager{K0sVars: c.K0sVars}

	var joinClient *token.JoinClient
	var err error

	if c.TokenArg != "" && c.needToJoin() {
		joinClient, err = joinController(ctx, c.TokenArg, c.K0sVars.CertRootDir)
		if err != nil {
			return fmt.Errorf("failed to join controller: %v", err)
		}
	}

	logrus.Infof("using api address: %s", c.NodeConfig.Spec.API.Address)
	logrus.Infof("using listen port: %d", c.NodeConfig.Spec.API.Port)
	logrus.Infof("using sans: %s", c.NodeConfig.Spec.API.SANs)
	dnsAddress, err := c.NodeConfig.Spec.Network.DNSAddress()
	if err != nil {
		return err
	}
	logrus.Infof("DNS address: %s", dnsAddress)
	var storageBackend component.Component

	switch c.NodeConfig.Spec.Storage.Type {
	case v1beta1.KineStorageType:
		storageBackend = &controller.Kine{
			Config:  c.NodeConfig.Spec.Storage.Kine,
			K0sVars: c.K0sVars,
		}
	case v1beta1.EtcdStorageType:
		storageBackend = &controller.Etcd{
			CertManager: certificateManager,
			Config:      c.NodeConfig.Spec.Storage.Etcd,
			JoinClient:  joinClient,
			K0sVars:     c.K0sVars,
			LogLevel:    c.Logging["etcd"],
		}
	default:
		return fmt.Errorf("invalid storage type: %s", c.NodeConfig.Spec.Storage.Type)
	}
	logrus.Infof("using storage backend %s", c.NodeConfig.Spec.Storage.Type)
	c.NodeComponents.Add(ctx, storageBackend)

	// common factory to get the admin kube client that's needed in many components
	adminClientFactory := kubernetes.NewAdminClientFactory(c.K0sVars)
	enableKonnectivity := !c.SingleNode && !stringslice.Contains(c.DisableComponents, constant.KonnectivityServerComponentName)
	c.NodeComponents.Add(ctx, &controller.APIServer{
		ClusterConfig:      c.NodeConfig,
		K0sVars:            c.K0sVars,
		LogLevel:           c.Logging["kube-apiserver"],
		Storage:            storageBackend,
		EnableKonnectivity: enableKonnectivity,
	})

	if !c.SingleNode {
		c.NodeComponents.Add(ctx, &controller.K0sControllersLeaseCounter{
			ClusterConfig:     c.NodeConfig,
			KubeClientFactory: adminClientFactory,
		})
	}

	var leaderElector interface {
		controller.LeaderElector
		component.Component
	}

	// One leader elector per controller
	if !c.SingleNode {
		leaderElector = controller.NewLeasePoolLeaderElector(adminClientFactory)
	} else {
		leaderElector = &controller.DummyLeaderElector{Leader: true}
	}
	c.NodeComponents.Add(ctx, leaderElector)

	c.NodeComponents.Add(ctx, &applier.Manager{
		K0sVars:           c.K0sVars,
		KubeClientFactory: adminClientFactory,
		LeaderElector:     leaderElector,
	})

	if !c.SingleNode && !stringslice.Contains(c.DisableComponents, constant.ControlAPIComponentName) {
		c.NodeComponents.Add(ctx, &controller.K0SControlAPI{
			ConfigPath: c.CfgFile,
			K0sVars:    c.K0sVars,
		})
	}

	if !stringslice.Contains(c.DisableComponents, constant.CsrApproverComponentName) {
		c.NodeComponents.Add(ctx, controller.NewCSRApprover(c.NodeConfig,
			leaderElector,
			adminClientFactory))
	}

	if c.EnableK0sCloudProvider {
		c.NodeComponents.Add(
			ctx,
			controller.NewK0sCloudProvider(
				c.K0sVars.AdminKubeConfigPath,
				c.K0sCloudProviderUpdateFrequency,
				c.K0sCloudProviderPort,
			),
		)
	}

	c.NodeComponents.Add(ctx, &status.Status{
		StatusInformation: install.K0sStatus{
			Pid:           os.Getpid(),
			Role:          "controller",
			Args:          os.Args,
			Version:       build.Version,
			Workloads:     c.SingleNode || c.EnableWorker,
			SingleNode:    c.SingleNode,
			K0sVars:       c.K0sVars,
			ClusterConfig: c.NodeConfig,
		},
		Socket: config.StatusSocket,
	})

	perfTimer.Checkpoint("starting-certificates-init")
	certs := &Certificates{
		ClusterSpec: c.NodeConfig.Spec,
		CertManager: certificateManager,
		K0sVars:     c.K0sVars,
	}
	if err := certs.Init(ctx); err != nil {
		return err
	}

	perfTimer.Checkpoint("starting-node-component-init")
	// init Node components
	if err := c.NodeComponents.Init(ctx); err != nil {
		return err
	}
	perfTimer.Checkpoint("finished-node-component-init")

	perfTimer.Checkpoint("starting-node-components")

	// Start components
	err = c.NodeComponents.Start(ctx)
	perfTimer.Checkpoint("finished-starting-node-components")
	if err != nil {
		return fmt.Errorf("failed to start controller node components: %w", err)
	}
	defer func() {
		// Stop components
		if err := c.NodeComponents.Stop(); err != nil {
			logrus.WithError(err).Error("Failed to stop node components")
		} else {
			logrus.Info("All node components stopped")
		}
	}()

	var configSource clusterconfig.ConfigSource
	// For backwards compatibility, use file as config source by default
	if c.EnableDynamicConfig {
		configSource, err = clusterconfig.NewAPIConfigSource(adminClientFactory)
	} else {
		configSource, err = clusterconfig.NewStaticSource(c.ClusterConfig)
	}
	if err != nil {
<<<<<<< HEAD
		return fmt.Errorf("failed to start bootstrapping reconcilers: %w", err)
	}

	err = c.startClusterComponents(ctx)
	if err != nil {
		return fmt.Errorf("failed to start cluster components: %w", err)
	}
	perfTimer.Checkpoint("finished-starting-cluster-components")
	defer func() {
		// Stop Cluster components
		if stopErr := c.ClusterComponents.Stop(); stopErr != nil {
			logrus.Errorf("error while stopping node component %s", stopErr)
		}
		logrus.Info("all cluster components stopped")
	}()

	// At this point all the components should be initialized and running, thus we can release the config for reconcilers
	go cfgSource.Release(ctx)

	autopilotClientFactory, err := apcli.NewClientFactory(adminClientFactory.GetRESTConfig())
	if err != nil {
		return fmt.Errorf("creating autopilot client factory error: %w", err)
	}
	autopilotRoot, err := apcont.NewRootController(aproot.RootConfig{
		KubeConfig:          c.K0sVars.AdminKubeConfigPath,
		K0sDataDir:          c.K0sVars.DataDir,
		Mode:                "controller",
		ManagerPort:         8899,
		MetricsBindAddr:     "0",
		HealthProbeBindAddr: "0",
	}, logrus.WithFields(logrus.Fields{"component": "autopilot"}), autopilotClientFactory)
	if err != nil {
		return fmt.Errorf("failed to create autopilot controller: %w", err)
	}

	var workerErr error
	if c.EnableWorker {
		perfTimer.Checkpoint("starting-worker")
		workerErr = c.startControllerWorker(ctx, c.WorkerProfile, autopilotRoot)
	} else {
		go func() {
			err := autopilotRoot.Run(ctx)
			if err != nil {
				logrus.WithError(err).Error("error while running autopilot")
			}
		}()
	}
	perfTimer.Checkpoint("started-worker")

	perfTimer.Output()

	if workerErr != nil {
		logrus.WithError(workerErr).Error("Failed to start controller worker")
	} else {
		// Wait for k0s process termination
		<-ctx.Done()
		logrus.Debug("Context done in main")
=======
		return err
>>>>>>> a6917a63
	}
	defer configSource.Stop()

	if !stringslice.Contains(c.DisableComponents, constant.APIConfigComponentName) {
		apiConfigSaver, err := controller.NewManifestsSaver("api-config", c.K0sVars.DataDir)
		if err != nil {
			return fmt.Errorf("failed to initialize api-config manifests saver: %w", err)
		}

		cfgReconciler, err := controller.NewClusterConfigReconciler(
			leaderElector,
			c.K0sVars,
			c.ClusterComponents,
			apiConfigSaver,
			adminClientFactory,
			configSource,
		)
		if err != nil {
			return fmt.Errorf("failed to initialize cluster-config reconciler: %w", err)
		}
		c.ClusterComponents.Add(ctx, cfgReconciler)
	}

	if !stringslice.Contains(c.DisableComponents, constant.HelmComponentName) {
		helmSaver, err := controller.NewManifestsSaver("helm", c.K0sVars.DataDir)
		if err != nil {
			return fmt.Errorf("failed to initialize helm manifests saver: %w", err)
		}
<<<<<<< HEAD
		reconcilers["helmCrd"] = controller.NewCRD(manifestsSaver, []string{"helm"})
		extensionsController := controller.NewExtensionsController(manifestsSaver, c.K0sVars, cf, leaderElector)
		c.ClusterComponents.Add(ctx, extensionsController)
	}

	if !stringslice.Contains(c.DisableComponents, constant.AutopilotComponentName) {
		logrus.Debug("starting manifest saver")
		manifestsSaver, err := controller.NewManifestsSaver("autopilot", c.K0sVars.DataDir)
		if err != nil {
			logrus.Warnf("failed to initialize reconcilers manifests saver: %s", err.Error())
			return err
		}
		reconcilers["autopilotCrd"] = controller.NewCRD(manifestsSaver, []string{"autopilot"})
	}

	// Start all reconcilers
	for name, reconciler := range reconcilers {
		logrus.Infof("initing bootstrap reconciler: %s", name)
		err := reconciler.Init(ctx)
		if err != nil {
			return fmt.Errorf("failed to initialize reconciler: %s", err.Error())
		}
	}
	for name, reconciler := range reconcilers {
		logrus.Infof("running bootstrap reconciler: %s", name)
		err := reconciler.Run(ctx)
		if err != nil {
			return fmt.Errorf("failed to start reconciler: %s", err.Error())
		}
=======

		c.ClusterComponents.Add(ctx, controller.NewCRD(helmSaver))
		c.ClusterComponents.Add(ctx, controller.NewExtensionsController(
			helmSaver,
			c.K0sVars,
			adminClientFactory,
			leaderElector,
		))
>>>>>>> a6917a63
	}

	if c.NodeConfig.Spec.API.TunneledNetworkingMode {
		c.ClusterComponents.Add(ctx, controller.NewTunneledEndpointReconciler(
			leaderElector,
			adminClientFactory,
		))
	}

	if c.NodeConfig.Spec.API.ExternalAddress != "" && !c.NodeConfig.Spec.API.TunneledNetworkingMode {
		c.ClusterComponents.Add(ctx, controller.NewEndpointReconciler(
			leaderElector,
			adminClientFactory,
		))
	}

	if !stringslice.Contains(c.DisableComponents, constant.DefaultPspComponentName) {
		c.ClusterComponents.Add(ctx, controller.NewDefaultPSP(c.K0sVars))
	}

	if !stringslice.Contains(c.DisableComponents, constant.KubeProxyComponentName) {
		c.ClusterComponents.Add(ctx, controller.NewKubeProxy(c.K0sVars, c.NodeConfig))
	}

	if !stringslice.Contains(c.DisableComponents, constant.CoreDNSComponentname) {
		coreDNS, err := controller.NewCoreDNS(c.K0sVars, adminClientFactory)
		if err != nil {
			return fmt.Errorf("failed to create CoreDNS reconciler: %w", err)
		}
		c.ClusterComponents.Add(ctx, coreDNS)
	}

	if !stringslice.Contains(c.DisableComponents, constant.NetworkProviderComponentName) {
		logrus.Infof("Creating network reconcilers")

		calicoSaver, err := controller.NewManifestsSaver("calico", c.K0sVars.DataDir)
		if err != nil {
			return fmt.Errorf("failed to create calico manifests saver: %w", err)
		}
		calicoInitSaver, err := controller.NewManifestsSaver("calico_init", c.K0sVars.DataDir)
		if err != nil {
			return fmt.Errorf("failed to create calico_init manifests saver: %w", err)
		}
		c.ClusterComponents.Add(ctx, controller.NewCalico(c.K0sVars, calicoInitSaver, calicoSaver))

		kubeRouterSaver, err := controller.NewManifestsSaver("kuberouter", c.K0sVars.DataDir)
		if err != nil {
			return fmt.Errorf("failed to create kuberouter manifests saver: %w", err)
		}
		c.ClusterComponents.Add(ctx, controller.NewKubeRouter(c.K0sVars, kubeRouterSaver))
	}

	if !stringslice.Contains(c.DisableComponents, constant.MetricsServerComponentName) {
		c.ClusterComponents.Add(ctx, controller.NewMetricServer(c.K0sVars, adminClientFactory))
	}

	if c.EnableMetricsScraper {
		metricsSaver, err := controller.NewManifestsSaver("metrics", c.K0sVars.DataDir)
		if err != nil {
			return fmt.Errorf("failed to create metrics manifests saver: %w", err)
		}
		metrics, err := controller.NewMetrics(c.K0sVars, metricsSaver, adminClientFactory)
		if err != nil {
			return fmt.Errorf("failed to create metrics reconciler: %w", err)
		}
		c.ClusterComponents.Add(ctx, metrics)
	}

	if !stringslice.Contains(c.DisableComponents, constant.KubeletConfigComponentName) {
		c.ClusterComponents.Add(ctx, controller.NewKubeletConfig(c.K0sVars, adminClientFactory))
	}

	if !stringslice.Contains(c.DisableComponents, constant.SystemRbacComponentName) {
		c.ClusterComponents.Add(ctx, controller.NewSystemRBAC(c.K0sVars.ManifestsDir))
	}

	if !stringslice.Contains(c.DisableComponents, constant.NodeRoleComponentName) {
		c.ClusterComponents.Add(ctx, controller.NewNodeRole(c.K0sVars, adminClientFactory))
	}

	if enableKonnectivity {
		c.ClusterComponents.Add(ctx, &controller.Konnectivity{
			SingleNode:        c.SingleNode,
			LogLevel:          c.Logging[constant.KonnectivityServerComponentName],
			K0sVars:           c.K0sVars,
			KubeClientFactory: adminClientFactory,
			NodeConfig:        c.NodeConfig,
		})
	}

	if !stringslice.Contains(c.DisableComponents, constant.KubeSchedulerComponentName) {
		c.ClusterComponents.Add(ctx, &controller.Scheduler{
			LogLevel:   c.Logging[constant.KubeSchedulerComponentName],
			K0sVars:    c.K0sVars,
			SingleNode: c.SingleNode,
		})
	}

	if !stringslice.Contains(c.DisableComponents, constant.KubeControllerManagerComponentName) {
		c.ClusterComponents.Add(ctx, &controller.Manager{
			LogLevel:   c.Logging[constant.KubeControllerManagerComponentName],
			K0sVars:    c.K0sVars,
			SingleNode: c.SingleNode,
		})
	}

	c.ClusterComponents.Add(ctx, &telemetry.Component{
		Version:           build.Version,
		K0sVars:           c.K0sVars,
		KubeClientFactory: adminClientFactory,
	})

	perfTimer.Checkpoint("starting-cluster-components-init")
	// init Cluster components
	if err := c.ClusterComponents.Init(ctx); err != nil {
		return err
	}
	perfTimer.Checkpoint("finished cluster-component-init")

	err = c.ClusterComponents.Start(ctx)
	if err != nil {
		return fmt.Errorf("failed to start cluster components: %w", err)
	}
	perfTimer.Checkpoint("finished-starting-cluster-components")
	defer func() {
		// Stop Cluster components
		if err := c.ClusterComponents.Stop(); err != nil {
			logrus.WithError(err).Error("Failed to stop cluster components")
		} else {
			logrus.Info("All cluster components stopped")
		}
	}()

	// At this point all the components should be initialized and running, thus we can release the config for reconcilers
	go configSource.Release(ctx)

	var workerErr error
	if c.EnableWorker {
		perfTimer.Checkpoint("starting-worker")
		workerErr = c.startControllerWorker(ctx, c.WorkerProfile)
	}
	perfTimer.Checkpoint("started-worker")

	perfTimer.Output()

	if workerErr != nil {
		logrus.WithError(workerErr).Error("Failed to start controller worker")
	} else {
		// Wait for k0s process termination
		<-ctx.Done()
		logrus.Debug("Context done in main")
	}

	logrus.Info("Shutting down k0s controller")

	perfTimer.Output()
	return os.Remove(c.CfgFile)
}

func (c *CmdOpts) startControllerWorker(ctx context.Context, profile string, autopilotRoot aproot.Root) error {
	var bootstrapConfig string
	if !file.Exists(c.K0sVars.KubeletAuthConfigPath) {
		// wait for controller to start up
		err := retry.Do(func() error {
			if !file.Exists(c.K0sVars.AdminKubeConfigPath) {
				return fmt.Errorf("file does not exist: %s", c.K0sVars.AdminKubeConfigPath)
			}
			return nil
		}, retry.Context(ctx))
		if err != nil {
			return err
		}

		err = retry.Do(func() error {
			// five minutes here are coming from maximum theoretical duration of kubelet bootstrap process
			// we use retry.Do with 10 attempts, back-off delay and delay duration 500 ms which gives us
			// 225 seconds here
			tokenAge := time.Second * 225
			cfg, err := token.CreateKubeletBootstrapConfig(ctx, c.NodeConfig.Spec.API, c.K0sVars, token.RoleWorker, tokenAge)
			if err != nil {
				return err
			}
			bootstrapConfig = cfg
			return nil
		}, retry.Context(ctx))
		if err != nil {
			return err
		}
	}
	// cast and make a copy of the controller cmdOpts
	// so we can use the same opts to start the worker
	// Needs to be a copy so we don't mess up the original
	// token and possibly other args
	workerCmdOpts := *(*workercmd.CmdOpts)(c)
	workerCmdOpts.TokenArg = bootstrapConfig
	workerCmdOpts.WorkerProfile = profile
	workerCmdOpts.AutopilotRoot = autopilotRoot
	workerCmdOpts.Labels = append(workerCmdOpts.Labels, fmt.Sprintf("%s=control-plane", constant.K0SNodeRoleLabel))
	if !c.SingleNode && !c.NoTaints {
		workerCmdOpts.Taints = append(workerCmdOpts.Taints, fmt.Sprintf("%s/master=:NoSchedule", constant.NodeRoleLabelNamespace))
	}
	return workerCmdOpts.StartWorker(ctx)
}

// If we've got CA in place we assume the node has already joined previously
func (c *CmdOpts) needToJoin() bool {
	if file.Exists(filepath.Join(c.K0sVars.CertRootDir, "ca.key")) &&
		file.Exists(filepath.Join(c.K0sVars.CertRootDir, "ca.crt")) {
		return false
	}
	return true
}

func writeCerts(caData v1beta1.CaResponse, certRootDir string) error {
	type fileData struct {
		path string
		data []byte
		mode fs.FileMode
	}
	for _, f := range []fileData{
		{path: filepath.Join(certRootDir, "ca.key"), data: caData.Key, mode: constant.CertSecureMode},
		{path: filepath.Join(certRootDir, "ca.crt"), data: caData.Cert, mode: constant.CertMode},
		{path: filepath.Join(certRootDir, "sa.key"), data: caData.SAKey, mode: constant.CertSecureMode},
		{path: filepath.Join(certRootDir, "sa.pub"), data: caData.SAPub, mode: constant.CertMode},
	} {
		err := os.WriteFile(f.path, f.data, f.mode)
		if err != nil {
			return fmt.Errorf("failed to write %s: %w", f.path, err)
		}
	}
	return nil
}

func joinController(ctx context.Context, tokenArg string, certRootDir string) (*token.JoinClient, error) {
	joinClient, err := token.JoinClientFromToken(tokenArg)
	if err != nil {
		return nil, fmt.Errorf("failed to create join client: %w", err)
	}

	if joinClient.JoinTokenType() != "controller-bootstrap" {
		return nil, fmt.Errorf("wrong token type %s, expected type: controller-bootstrap", joinClient.JoinTokenType())
	}

	var caData v1beta1.CaResponse
	err = retry.Do(func() error {
		caData, err = joinClient.GetCA()
		if err != nil {
			return fmt.Errorf("failed to sync CA: %w", err)
		}
		return nil
	}, retry.Context(ctx))
	if err != nil {
		return nil, err
	}
	return joinClient, writeCerts(caData, certRootDir)
}<|MERGE_RESOLUTION|>--- conflicted
+++ resolved
@@ -311,25 +311,187 @@
 		configSource, err = clusterconfig.NewStaticSource(c.ClusterConfig)
 	}
 	if err != nil {
-<<<<<<< HEAD
-		return fmt.Errorf("failed to start bootstrapping reconcilers: %w", err)
-	}
-
-	err = c.startClusterComponents(ctx)
+		return err
+	}
+	defer configSource.Stop()
+
+	if !stringslice.Contains(c.DisableComponents, constant.APIConfigComponentName) {
+		apiConfigSaver, err := controller.NewManifestsSaver("api-config", c.K0sVars.DataDir)
+		if err != nil {
+			return fmt.Errorf("failed to initialize api-config manifests saver: %w", err)
+		}
+
+		cfgReconciler, err := controller.NewClusterConfigReconciler(
+			leaderElector,
+			c.K0sVars,
+			c.ClusterComponents,
+			apiConfigSaver,
+			adminClientFactory,
+			configSource,
+		)
+		if err != nil {
+			return fmt.Errorf("failed to initialize cluster-config reconciler: %w", err)
+		}
+		c.ClusterComponents.Add(ctx, cfgReconciler)
+	}
+
+	if !stringslice.Contains(c.DisableComponents, constant.HelmComponentName) {
+		helmSaver, err := controller.NewManifestsSaver("helm", c.K0sVars.DataDir)
+		if err != nil {
+			return fmt.Errorf("failed to initialize helm manifests saver: %w", err)
+		}
+
+		c.ClusterComponents.Add(ctx, controller.NewCRD(helmSaver, []string{"helm"}))
+		c.ClusterComponents.Add(ctx, controller.NewExtensionsController(
+			helmSaver,
+			c.K0sVars,
+			adminClientFactory,
+			leaderElector,
+		))
+	}
+
+	if !stringslice.Contains(c.DisableComponents, constant.AutopilotComponentName) {
+		autopilotSaver, err := controller.NewManifestsSaver("autopilot", c.K0sVars.DataDir)
+		if err != nil {
+			logrus.Warnf("failed to initialize autopilot manifests saver: %s", err.Error())
+			return err
+		}
+		c.ClusterComponents.Add(ctx, controller.NewCRD(autopilotSaver, []string{"autopilot"}))
+	}
+
+	if c.NodeConfig.Spec.API.TunneledNetworkingMode {
+		c.ClusterComponents.Add(ctx, controller.NewTunneledEndpointReconciler(
+			leaderElector,
+			adminClientFactory,
+		))
+	}
+
+	if c.NodeConfig.Spec.API.ExternalAddress != "" && !c.NodeConfig.Spec.API.TunneledNetworkingMode {
+		c.ClusterComponents.Add(ctx, controller.NewEndpointReconciler(
+			leaderElector,
+			adminClientFactory,
+		))
+	}
+
+	if !stringslice.Contains(c.DisableComponents, constant.DefaultPspComponentName) {
+		c.ClusterComponents.Add(ctx, controller.NewDefaultPSP(c.K0sVars))
+	}
+
+	if !stringslice.Contains(c.DisableComponents, constant.KubeProxyComponentName) {
+		c.ClusterComponents.Add(ctx, controller.NewKubeProxy(c.K0sVars, c.NodeConfig))
+	}
+
+	if !stringslice.Contains(c.DisableComponents, constant.CoreDNSComponentname) {
+		coreDNS, err := controller.NewCoreDNS(c.K0sVars, adminClientFactory)
+		if err != nil {
+			return fmt.Errorf("failed to create CoreDNS reconciler: %w", err)
+		}
+		c.ClusterComponents.Add(ctx, coreDNS)
+	}
+
+	if !stringslice.Contains(c.DisableComponents, constant.NetworkProviderComponentName) {
+		logrus.Infof("Creating network reconcilers")
+
+		calicoSaver, err := controller.NewManifestsSaver("calico", c.K0sVars.DataDir)
+		if err != nil {
+			return fmt.Errorf("failed to create calico manifests saver: %w", err)
+		}
+		calicoInitSaver, err := controller.NewManifestsSaver("calico_init", c.K0sVars.DataDir)
+		if err != nil {
+			return fmt.Errorf("failed to create calico_init manifests saver: %w", err)
+		}
+		c.ClusterComponents.Add(ctx, controller.NewCalico(c.K0sVars, calicoInitSaver, calicoSaver))
+
+		kubeRouterSaver, err := controller.NewManifestsSaver("kuberouter", c.K0sVars.DataDir)
+		if err != nil {
+			return fmt.Errorf("failed to create kuberouter manifests saver: %w", err)
+		}
+		c.ClusterComponents.Add(ctx, controller.NewKubeRouter(c.K0sVars, kubeRouterSaver))
+	}
+
+	if !stringslice.Contains(c.DisableComponents, constant.MetricsServerComponentName) {
+		c.ClusterComponents.Add(ctx, controller.NewMetricServer(c.K0sVars, adminClientFactory))
+	}
+
+	if c.EnableMetricsScraper {
+		metricsSaver, err := controller.NewManifestsSaver("metrics", c.K0sVars.DataDir)
+		if err != nil {
+			return fmt.Errorf("failed to create metrics manifests saver: %w", err)
+		}
+		metrics, err := controller.NewMetrics(c.K0sVars, metricsSaver, adminClientFactory)
+		if err != nil {
+			return fmt.Errorf("failed to create metrics reconciler: %w", err)
+		}
+		c.ClusterComponents.Add(ctx, metrics)
+	}
+
+	if !stringslice.Contains(c.DisableComponents, constant.KubeletConfigComponentName) {
+		c.ClusterComponents.Add(ctx, controller.NewKubeletConfig(c.K0sVars, adminClientFactory))
+	}
+
+	if !stringslice.Contains(c.DisableComponents, constant.SystemRbacComponentName) {
+		c.ClusterComponents.Add(ctx, controller.NewSystemRBAC(c.K0sVars.ManifestsDir))
+	}
+
+	if !stringslice.Contains(c.DisableComponents, constant.NodeRoleComponentName) {
+		c.ClusterComponents.Add(ctx, controller.NewNodeRole(c.K0sVars, adminClientFactory))
+	}
+
+	if enableKonnectivity {
+		c.ClusterComponents.Add(ctx, &controller.Konnectivity{
+			SingleNode:        c.SingleNode,
+			LogLevel:          c.Logging[constant.KonnectivityServerComponentName],
+			K0sVars:           c.K0sVars,
+			KubeClientFactory: adminClientFactory,
+			NodeConfig:        c.NodeConfig,
+		})
+	}
+
+	if !stringslice.Contains(c.DisableComponents, constant.KubeSchedulerComponentName) {
+		c.ClusterComponents.Add(ctx, &controller.Scheduler{
+			LogLevel:   c.Logging[constant.KubeSchedulerComponentName],
+			K0sVars:    c.K0sVars,
+			SingleNode: c.SingleNode,
+		})
+	}
+
+	if !stringslice.Contains(c.DisableComponents, constant.KubeControllerManagerComponentName) {
+		c.ClusterComponents.Add(ctx, &controller.Manager{
+			LogLevel:   c.Logging[constant.KubeControllerManagerComponentName],
+			K0sVars:    c.K0sVars,
+			SingleNode: c.SingleNode,
+		})
+	}
+
+	c.ClusterComponents.Add(ctx, &telemetry.Component{
+		Version:           build.Version,
+		K0sVars:           c.K0sVars,
+		KubeClientFactory: adminClientFactory,
+	})
+
+	perfTimer.Checkpoint("starting-cluster-components-init")
+	// init Cluster components
+	if err := c.ClusterComponents.Init(ctx); err != nil {
+		return err
+	}
+	perfTimer.Checkpoint("finished cluster-component-init")
+
+	err = c.ClusterComponents.Start(ctx)
 	if err != nil {
 		return fmt.Errorf("failed to start cluster components: %w", err)
 	}
 	perfTimer.Checkpoint("finished-starting-cluster-components")
 	defer func() {
 		// Stop Cluster components
-		if stopErr := c.ClusterComponents.Stop(); stopErr != nil {
-			logrus.Errorf("error while stopping node component %s", stopErr)
-		}
-		logrus.Info("all cluster components stopped")
+		if err := c.ClusterComponents.Stop(); err != nil {
+			logrus.WithError(err).Error("Failed to stop cluster components")
+		} else {
+			logrus.Info("All cluster components stopped")
+		}
 	}()
 
 	// At this point all the components should be initialized and running, thus we can release the config for reconcilers
-	go cfgSource.Release(ctx)
+	go configSource.Release(ctx)
 
 	autopilotClientFactory, err := apcli.NewClientFactory(adminClientFactory.GetRESTConfig())
 	if err != nil {
@@ -358,228 +520,6 @@
 				logrus.WithError(err).Error("error while running autopilot")
 			}
 		}()
-	}
-	perfTimer.Checkpoint("started-worker")
-
-	perfTimer.Output()
-
-	if workerErr != nil {
-		logrus.WithError(workerErr).Error("Failed to start controller worker")
-	} else {
-		// Wait for k0s process termination
-		<-ctx.Done()
-		logrus.Debug("Context done in main")
-=======
-		return err
->>>>>>> a6917a63
-	}
-	defer configSource.Stop()
-
-	if !stringslice.Contains(c.DisableComponents, constant.APIConfigComponentName) {
-		apiConfigSaver, err := controller.NewManifestsSaver("api-config", c.K0sVars.DataDir)
-		if err != nil {
-			return fmt.Errorf("failed to initialize api-config manifests saver: %w", err)
-		}
-
-		cfgReconciler, err := controller.NewClusterConfigReconciler(
-			leaderElector,
-			c.K0sVars,
-			c.ClusterComponents,
-			apiConfigSaver,
-			adminClientFactory,
-			configSource,
-		)
-		if err != nil {
-			return fmt.Errorf("failed to initialize cluster-config reconciler: %w", err)
-		}
-		c.ClusterComponents.Add(ctx, cfgReconciler)
-	}
-
-	if !stringslice.Contains(c.DisableComponents, constant.HelmComponentName) {
-		helmSaver, err := controller.NewManifestsSaver("helm", c.K0sVars.DataDir)
-		if err != nil {
-			return fmt.Errorf("failed to initialize helm manifests saver: %w", err)
-		}
-<<<<<<< HEAD
-		reconcilers["helmCrd"] = controller.NewCRD(manifestsSaver, []string{"helm"})
-		extensionsController := controller.NewExtensionsController(manifestsSaver, c.K0sVars, cf, leaderElector)
-		c.ClusterComponents.Add(ctx, extensionsController)
-	}
-
-	if !stringslice.Contains(c.DisableComponents, constant.AutopilotComponentName) {
-		logrus.Debug("starting manifest saver")
-		manifestsSaver, err := controller.NewManifestsSaver("autopilot", c.K0sVars.DataDir)
-		if err != nil {
-			logrus.Warnf("failed to initialize reconcilers manifests saver: %s", err.Error())
-			return err
-		}
-		reconcilers["autopilotCrd"] = controller.NewCRD(manifestsSaver, []string{"autopilot"})
-	}
-
-	// Start all reconcilers
-	for name, reconciler := range reconcilers {
-		logrus.Infof("initing bootstrap reconciler: %s", name)
-		err := reconciler.Init(ctx)
-		if err != nil {
-			return fmt.Errorf("failed to initialize reconciler: %s", err.Error())
-		}
-	}
-	for name, reconciler := range reconcilers {
-		logrus.Infof("running bootstrap reconciler: %s", name)
-		err := reconciler.Run(ctx)
-		if err != nil {
-			return fmt.Errorf("failed to start reconciler: %s", err.Error())
-		}
-=======
-
-		c.ClusterComponents.Add(ctx, controller.NewCRD(helmSaver))
-		c.ClusterComponents.Add(ctx, controller.NewExtensionsController(
-			helmSaver,
-			c.K0sVars,
-			adminClientFactory,
-			leaderElector,
-		))
->>>>>>> a6917a63
-	}
-
-	if c.NodeConfig.Spec.API.TunneledNetworkingMode {
-		c.ClusterComponents.Add(ctx, controller.NewTunneledEndpointReconciler(
-			leaderElector,
-			adminClientFactory,
-		))
-	}
-
-	if c.NodeConfig.Spec.API.ExternalAddress != "" && !c.NodeConfig.Spec.API.TunneledNetworkingMode {
-		c.ClusterComponents.Add(ctx, controller.NewEndpointReconciler(
-			leaderElector,
-			adminClientFactory,
-		))
-	}
-
-	if !stringslice.Contains(c.DisableComponents, constant.DefaultPspComponentName) {
-		c.ClusterComponents.Add(ctx, controller.NewDefaultPSP(c.K0sVars))
-	}
-
-	if !stringslice.Contains(c.DisableComponents, constant.KubeProxyComponentName) {
-		c.ClusterComponents.Add(ctx, controller.NewKubeProxy(c.K0sVars, c.NodeConfig))
-	}
-
-	if !stringslice.Contains(c.DisableComponents, constant.CoreDNSComponentname) {
-		coreDNS, err := controller.NewCoreDNS(c.K0sVars, adminClientFactory)
-		if err != nil {
-			return fmt.Errorf("failed to create CoreDNS reconciler: %w", err)
-		}
-		c.ClusterComponents.Add(ctx, coreDNS)
-	}
-
-	if !stringslice.Contains(c.DisableComponents, constant.NetworkProviderComponentName) {
-		logrus.Infof("Creating network reconcilers")
-
-		calicoSaver, err := controller.NewManifestsSaver("calico", c.K0sVars.DataDir)
-		if err != nil {
-			return fmt.Errorf("failed to create calico manifests saver: %w", err)
-		}
-		calicoInitSaver, err := controller.NewManifestsSaver("calico_init", c.K0sVars.DataDir)
-		if err != nil {
-			return fmt.Errorf("failed to create calico_init manifests saver: %w", err)
-		}
-		c.ClusterComponents.Add(ctx, controller.NewCalico(c.K0sVars, calicoInitSaver, calicoSaver))
-
-		kubeRouterSaver, err := controller.NewManifestsSaver("kuberouter", c.K0sVars.DataDir)
-		if err != nil {
-			return fmt.Errorf("failed to create kuberouter manifests saver: %w", err)
-		}
-		c.ClusterComponents.Add(ctx, controller.NewKubeRouter(c.K0sVars, kubeRouterSaver))
-	}
-
-	if !stringslice.Contains(c.DisableComponents, constant.MetricsServerComponentName) {
-		c.ClusterComponents.Add(ctx, controller.NewMetricServer(c.K0sVars, adminClientFactory))
-	}
-
-	if c.EnableMetricsScraper {
-		metricsSaver, err := controller.NewManifestsSaver("metrics", c.K0sVars.DataDir)
-		if err != nil {
-			return fmt.Errorf("failed to create metrics manifests saver: %w", err)
-		}
-		metrics, err := controller.NewMetrics(c.K0sVars, metricsSaver, adminClientFactory)
-		if err != nil {
-			return fmt.Errorf("failed to create metrics reconciler: %w", err)
-		}
-		c.ClusterComponents.Add(ctx, metrics)
-	}
-
-	if !stringslice.Contains(c.DisableComponents, constant.KubeletConfigComponentName) {
-		c.ClusterComponents.Add(ctx, controller.NewKubeletConfig(c.K0sVars, adminClientFactory))
-	}
-
-	if !stringslice.Contains(c.DisableComponents, constant.SystemRbacComponentName) {
-		c.ClusterComponents.Add(ctx, controller.NewSystemRBAC(c.K0sVars.ManifestsDir))
-	}
-
-	if !stringslice.Contains(c.DisableComponents, constant.NodeRoleComponentName) {
-		c.ClusterComponents.Add(ctx, controller.NewNodeRole(c.K0sVars, adminClientFactory))
-	}
-
-	if enableKonnectivity {
-		c.ClusterComponents.Add(ctx, &controller.Konnectivity{
-			SingleNode:        c.SingleNode,
-			LogLevel:          c.Logging[constant.KonnectivityServerComponentName],
-			K0sVars:           c.K0sVars,
-			KubeClientFactory: adminClientFactory,
-			NodeConfig:        c.NodeConfig,
-		})
-	}
-
-	if !stringslice.Contains(c.DisableComponents, constant.KubeSchedulerComponentName) {
-		c.ClusterComponents.Add(ctx, &controller.Scheduler{
-			LogLevel:   c.Logging[constant.KubeSchedulerComponentName],
-			K0sVars:    c.K0sVars,
-			SingleNode: c.SingleNode,
-		})
-	}
-
-	if !stringslice.Contains(c.DisableComponents, constant.KubeControllerManagerComponentName) {
-		c.ClusterComponents.Add(ctx, &controller.Manager{
-			LogLevel:   c.Logging[constant.KubeControllerManagerComponentName],
-			K0sVars:    c.K0sVars,
-			SingleNode: c.SingleNode,
-		})
-	}
-
-	c.ClusterComponents.Add(ctx, &telemetry.Component{
-		Version:           build.Version,
-		K0sVars:           c.K0sVars,
-		KubeClientFactory: adminClientFactory,
-	})
-
-	perfTimer.Checkpoint("starting-cluster-components-init")
-	// init Cluster components
-	if err := c.ClusterComponents.Init(ctx); err != nil {
-		return err
-	}
-	perfTimer.Checkpoint("finished cluster-component-init")
-
-	err = c.ClusterComponents.Start(ctx)
-	if err != nil {
-		return fmt.Errorf("failed to start cluster components: %w", err)
-	}
-	perfTimer.Checkpoint("finished-starting-cluster-components")
-	defer func() {
-		// Stop Cluster components
-		if err := c.ClusterComponents.Stop(); err != nil {
-			logrus.WithError(err).Error("Failed to stop cluster components")
-		} else {
-			logrus.Info("All cluster components stopped")
-		}
-	}()
-
-	// At this point all the components should be initialized and running, thus we can release the config for reconcilers
-	go configSource.Release(ctx)
-
-	var workerErr error
-	if c.EnableWorker {
-		perfTimer.Checkpoint("starting-worker")
-		workerErr = c.startControllerWorker(ctx, c.WorkerProfile)
 	}
 	perfTimer.Checkpoint("started-worker")
 
